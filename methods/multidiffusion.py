import torch

from modules import devices, extra_networks
from modules.shared import state

from methods.abstractdiffusion import TiledDiffusion, CustomBBox, BlendMode
from methods.utils import custom_bbox, keep_signature
from methods.typing import *


class MultiDiffusion(TiledDiffusion):
    """
        Multi-Diffusion Implementation
        https://arxiv.org/abs/2302.08113
    """

    def __init__(self, p:StableDiffusionProcessing, *args, **kwargs):
        super().__init__(p, *args, **kwargs)
        assert p.sampler_name != 'UniPC', 'MultiDiffusion is not compatible with UniPC!'

        # For ddim sampler we need to cache the pred_x0
        self.x_pred_buffer = None

    def hook(self):
        if self.is_kdiff:
            # For K-Diffusion sampler with uniform prompt, we hijack into the inner model for simplicity
            # Otherwise, the masked-redraw will break due to the init_latent
            self.sampler: CFGDenoiser
            self.sampler_forward = self.sampler.inner_model.forward
            self.sampler.inner_model.forward = self.kdiff_forward
        else:
            self.sampler: VanillaStableDiffusionSampler
            self.sampler_forward = self.sampler.orig_p_sample_ddim
            self.sampler.orig_p_sample_ddim = self.ddim_forward

    @staticmethod
    def unhook():
        # no need to unhook MultiDiffusion as it only hook the sampler,
        # which will be destroyed after the painting is done
        pass

    def reset_buffer(self, x_in:Tensor):
        super().reset_buffer(x_in)
        
        # ddim needs to cache pred0
        if self.is_ddim:
            if self.x_pred_buffer is None:
                self.x_pred_buffer = torch.zeros_like(x_in, device=x_in.device)
            else:
                self.x_pred_buffer.zero_()

    @custom_bbox
    def init_custom_bbox(self, *args):
        super().init_custom_bbox(*args)

        for bbox in self.custom_bboxes:
            if bbox.blend_mode == BlendMode.BACKGROUND:
                self.weights[bbox.slicer] += 1.0

    ''' ↓↓↓ kernel hijacks ↓↓↓ '''

    def repeat_cond_dict(self, cond_input:CondDict, bboxes:List[CustomBBox]) -> CondDict:
        cond = cond_input['c_crossattn'][0]
        # repeat the condition on its first dim
        cond_shape = cond.shape
        cond = cond.repeat((len(bboxes),) + (1,) * (len(cond_shape) - 1))
        image_cond = cond_input['c_concat'][0]
        if image_cond.shape[2] == self.h and image_cond.shape[3] == self.w:
            image_cond_list = []
            for bbox in bboxes:
                image_cond_list.append(image_cond[bbox.slicer])
            image_cond_tile = torch.cat(image_cond_list, dim=0)
        else:
            image_cond_shape = image_cond.shape
            image_cond_tile = image_cond.repeat((len(bboxes),) + (1,) * (len(image_cond_shape) - 1))
        return {"c_crossattn": [cond], "c_concat": [image_cond_tile]}

    @torch.no_grad()
    @keep_signature
    def kdiff_forward(self, x_in:Tensor, sigma_in:Tensor, cond:CondDict):
        '''
        This function hijacks `k_diffusion.external.CompVisDenoiser.forward()`
        So its signature should be the same as the original function, especially the "cond" should be with exactly the same name
        '''
<<<<<<< HEAD

        assert CompVisDenoiser.forward
        # x_in: [B, C=4, H=64, W=64]
        # sigma_in： [1]
        # cond['c_crossattn'][0]: [1, 77, 768]

=======
        def org_func(x):
            return self.sampler_func(x, sigma_in, cond=cond)
        
>>>>>>> 27d3c032
        def repeat_func(x_tile, bboxes):
            # For kdiff sampler, the dim 0 of input x_in is:
            #   = batch_size * (num_AND + 1)   if not an edit model
            #   = batch_size * (num_AND + 2)   otherwise
            sigma_in_tile = sigma_in.repeat(len(bboxes))
            new_cond = self.repeat_cond_dict(cond, bboxes)
            x_tile_out = self.sampler_forward(x_tile, sigma_in_tile, cond=new_cond)
            return x_tile_out

        def custom_func(x, custom_cond, uncond, bbox_id, bbox):
            return self.kdiff_custom_forward(x, cond, custom_cond, uncond, sigma_in, bbox_id, bbox, self.sampler_forward)

<<<<<<< HEAD
        return self.sample_one_step(x_in, repeat_func, custom_func)
=======
        return self.compute_x_tile(x_in, org_func, repeat_func, custom_func)
>>>>>>> 27d3c032

    @torch.no_grad()
    @keep_signature
    def ddim_forward(self, x_in:Tensor, cond_in:CondDict, ts:Tensor, unconditional_conditioning:Tensor, *args, **kwargs):
        '''
        This function will replace the original p_sample_ddim function in ldm/diffusionmodels/ddim.py
        So its signature should be the same as the original function,
        Particularly, the unconditional_conditioning should be with exactly the same name
        '''
<<<<<<< HEAD

        assert VanillaStableDiffusionSampler.p_sample_ddim_hook

=======
        def org_func(x):
            return self.sampler_func(x, cond_in, ts, unconditional_conditioning, *args, **kwargs)
        
>>>>>>> 27d3c032
        def repeat_func(x_tile, bboxes):
            if isinstance(cond_in, dict):
                ts_tile    = ts.repeat(len(bboxes))
                cond_tile  = self.repeat_cond_dict(cond_in, bboxes)
                ucond_tile = self.repeat_cond_dict(unconditional_conditioning, bboxes)
            else:
                ts_tile = ts.repeat(len(bboxes))
                cond_shape  = cond_in.shape
                cond_tile   = cond_in.repeat((len(bboxes),) + (1,) * (len(cond_shape) - 1))
                ucond_shape = unconditional_conditioning.shape
                ucond_tile  = unconditional_conditioning.repeat((len(bboxes),) + (1,) * (len(ucond_shape) - 1))
            x_tile_out, x_pred = self.sampler_forward(
                x_tile, cond_tile, ts_tile, 
                unconditional_conditioning=ucond_tile, 
                *args, **kwargs)
            return x_tile_out, x_pred

        def custom_func(x, cond:Cond, uncond:Tensor, bbox_id:int, bbox:CustomBBox):
            # before the final forward, we can set the control tensor
            def forward_func(x, *args, **kwargs):
<<<<<<< HEAD
                self.set_controlnet_tensors(bbox_id, 2*x.shape[0])
                return self.sampler_forward(x, *args, **kwargs)
            return self.ddim_custom_forward(x, cond_in, cond, uncond, bbox, ts, forward_func, *args, **kwargs)

        return self.sample_one_step(x_in, repeat_func, custom_func)

    def sample_one_step(self, x_in:Tensor, repeat_func:Callable, custom_func:Callable):
        '''
        this method splits the whole latent and process in tiles
            - x_in: current whole U-Net latent
            - denoise_func: one step denoiser for grid tile
            - denoise_custom_func: one step denoiser for custom tile
        '''

=======
                self.set_control_tensor(bbox_id, 2*x.shape[0])
                return self.sampler_func(x, *args, **kwargs)
            return self.ddim_custom_forward(x, cond_in, cond, uncond, bbox, ts, 
                                            forward_func, *args, **kwargs)
        
        return self.compute_x_tile(x_in, org_func, repeat_func, custom_func)

    def compute_x_tile(self, x_in, org_func, func, custom_func):
>>>>>>> 27d3c032
        N, C, H, W = x_in.shape
        if H != self.h or W != self.w:
            return org_func(x_in)

        # clear buffer canvas
        self.reset_buffer(x_in)

        # Background sampling (grid bbox)
        if self.draw_background:
            for batch_id, bboxes in enumerate(self.batched_bboxes):
                if state.interrupted: return x_in

                # batching
                x_tile_list = []
                for bbox in bboxes:
                    x_tile_list.append(x_in[bbox.slicer])
                x_tile = torch.cat(x_tile_list, dim=0)

                # controlnet tiling
                # FIXME: is_denoise is default to False, however it is set to True in case of MixtureOfDiffusers
                self.switch_controlnet_tensors(batch_id, N, len(bboxes))

                # compute tiles
                if self.is_kdiff:
                    x_tile_out = repeat_func(x_tile, bboxes)
                    for i, bbox in enumerate(bboxes):
<<<<<<< HEAD
                        self.x_buffer[bbox.slicer] += x_tile_out[i*N:(i+1)*N, :, :, :]
=======
                        self.x_buffer[bbox.slice] += x_tile_out[i*N:(i+1)*N, :, :, :]
                    del x_tile_out
>>>>>>> 27d3c032
                else:
                    x_tile_out, x_tile_pred = repeat_func(x_tile, bboxes)
                    for i, bbox in enumerate(bboxes):
<<<<<<< HEAD
                        self.x_buffer     [bbox.slicer] += x_tile_out [i*N:(i+1)*N, :, :, :]
                        self.x_pred_buffer[bbox.slicer] += x_tile_pred[i*N:(i+1)*N, :, :, :]

=======
                        self.x_buffer     [bbox.slice] += x_tile_out[i*N:(i+1)*N, :, :, :]
                        self.x_pred_buffer[bbox.slice] += x_tile_pred[i*N:(i+1)*N, :, :, :]
                    del x_tile_out, x_tile_pred
>>>>>>> 27d3c032
                # update progress bar
                self.update_pbar()

        # Custom region sampling (custom bbox)
        x_feather_buffer      = None
        x_feather_mask        = None
        x_feather_count       = None
        x_feather_pred_buffer = None
        if len(self.custom_bboxes) > 0:
            for index, bbox in enumerate(self.custom_bboxes):
                if state.interrupted: return x_in

                if not self.p.disable_extra_networks:
                    with devices.autocast():
                        extra_networks.activate(self.p, bbox.extra_network_data)

                x_tile = x_in[bbox.slicer]

                if self.is_kdiff:
                    # retrieve original x_in from construncted input
                    x_tile_out = custom_func(x_tile, bbox.cond, bbox.uncond, index, bbox)

                    if bbox.blend_mode == BlendMode.BACKGROUND:
                        self.x_buffer[bbox.slicer] += x_tile_out
                    elif bbox.blend_mode == BlendMode.FOREGROUND:
                        if x_feather_buffer is None:
                            x_feather_buffer = torch.zeros_like(self.x_buffer)
<<<<<<< HEAD
                            x_feather_mask   = torch.zeros_like(self.x_buffer)
                            x_feather_count  = torch.zeros_like(self.x_buffer)
                        x_feather_buffer[bbox.slicer] += x_tile_out
                        x_feather_mask  [bbox.slicer] += bbox.feather_mask
                        x_feather_count [bbox.slicer] += 1
=======
                            x_feather_mask = torch.zeros_like(self.x_buffer)
                            x_feather_count = torch.zeros_like(self.x_buffer)
                        x_feather_buffer[bbox.slice] += x_tile_out
                        x_feather_mask[bbox.slice] += bbox.feather_mask
                        x_feather_count[bbox.slice] += 1
                    del x_tile_out
>>>>>>> 27d3c032
                else:
                    x_tile_out, x_tile_pred = custom_func(x_tile, bbox.cond, bbox.uncond, index, bbox)

                    if bbox.blend_mode == BlendMode.BACKGROUND:
                        self.x_buffer     [bbox.slicer] += x_tile_out
                        self.x_pred_buffer[bbox.slicer] += x_tile_pred
                    elif bbox.blend_mode == BlendMode.FOREGROUND:
                        if x_feather_buffer is None:
                            x_feather_buffer      = torch.zeros_like(self.x_buffer)
                            x_feather_mask        = torch.zeros_like(self.x_buffer)
                            x_feather_count       = torch.zeros_like(self.x_buffer)
                            x_feather_pred_buffer = torch.zeros_like(self.x_pred_buffer)
<<<<<<< HEAD
                        x_feather_buffer     [bbox.slicer] += x_tile_out
                        x_feather_mask       [bbox.slicer] += bbox.feather_mask
                        x_feather_count      [bbox.slicer] += 1
                        x_feather_pred_buffer[bbox.slicer] += x_tile_pred

=======
                        x_feather_pred_buffer[bbox.slice] += x_tile_pred
                    del x_tile_out, x_tile_pred
>>>>>>> 27d3c032
                if not self.p.disable_extra_networks:
                    with devices.autocast():
                        extra_networks.deactivate(self.p, bbox.extra_network_data)

                # update progress bar
                self.update_pbar()

        # Averaging background buffer
        x_out = torch.where(self.weights > 1, self.x_buffer / self.weights, self.x_buffer)
        if self.is_ddim:
            x_pred_out = torch.where(self.weights > 1, self.x_pred_buffer / self.weights, self.x_pred_buffer)
        
        # Foreground Feather blending
        if x_feather_buffer is not None:
            # Average overlapping feathered regions
            x_feather_buffer = torch.where(x_feather_count > 1, x_feather_buffer / x_feather_count, x_feather_buffer)
            x_feather_mask   = torch.where(x_feather_count > 1, x_feather_mask   / x_feather_count, x_feather_mask)
            # Weighted average with original x_buffer
            x_out = torch.where(x_feather_count > 0, x_out * (1 - x_feather_mask) + x_feather_buffer * x_feather_mask, x_out)
            if self.is_ddim:
                x_feather_pred_buffer = torch.where(x_feather_count > 1, x_feather_pred_buffer / x_feather_count, x_feather_pred_buffer)
<<<<<<< HEAD
                x_pred_out            = torch.where(x_feather_count > 0, x_pred_out * (1 - x_feather_mask) + x_feather_pred_buffer * x_feather_mask, x_pred_out)
=======
                x_pred_out = torch.where(x_feather_count > 0, x_pred_out * (1 - x_feather_mask) + 
                                    x_feather_mask * x_feather_pred_buffer, x_pred_out)
                del x_feather_pred_buffer
            del x_feather_buffer, x_feather_mask, x_feather_count
>>>>>>> 27d3c032
        
        return x_out if self.is_kdiff else (x_out, x_pred_out)<|MERGE_RESOLUTION|>--- conflicted
+++ resolved
@@ -82,18 +82,14 @@
         This function hijacks `k_diffusion.external.CompVisDenoiser.forward()`
         So its signature should be the same as the original function, especially the "cond" should be with exactly the same name
         '''
-<<<<<<< HEAD
 
         assert CompVisDenoiser.forward
         # x_in: [B, C=4, H=64, W=64]
         # sigma_in： [1]
         # cond['c_crossattn'][0]: [1, 77, 768]
-
-=======
         def org_func(x):
-            return self.sampler_func(x, sigma_in, cond=cond)
-        
->>>>>>> 27d3c032
+            return self.sampler_forward(x, sigma_in, cond)
+
         def repeat_func(x_tile, bboxes):
             # For kdiff sampler, the dim 0 of input x_in is:
             #   = batch_size * (num_AND + 1)   if not an edit model
@@ -106,11 +102,7 @@
         def custom_func(x, custom_cond, uncond, bbox_id, bbox):
             return self.kdiff_custom_forward(x, cond, custom_cond, uncond, sigma_in, bbox_id, bbox, self.sampler_forward)
 
-<<<<<<< HEAD
-        return self.sample_one_step(x_in, repeat_func, custom_func)
-=======
-        return self.compute_x_tile(x_in, org_func, repeat_func, custom_func)
->>>>>>> 27d3c032
+        return self.sample_one_step(x_in, org_func, repeat_func, custom_func)
 
     @torch.no_grad()
     @keep_signature
@@ -120,15 +112,12 @@
         So its signature should be the same as the original function,
         Particularly, the unconditional_conditioning should be with exactly the same name
         '''
-<<<<<<< HEAD
 
         assert VanillaStableDiffusionSampler.p_sample_ddim_hook
 
-=======
         def org_func(x):
-            return self.sampler_func(x, cond_in, ts, unconditional_conditioning, *args, **kwargs)
-        
->>>>>>> 27d3c032
+            return self.sampler_forward(x, cond_in, ts, unconditional_conditioning, *args, **kwargs)
+
         def repeat_func(x_tile, bboxes):
             if isinstance(cond_in, dict):
                 ts_tile    = ts.repeat(len(bboxes))
@@ -149,14 +138,13 @@
         def custom_func(x, cond:Cond, uncond:Tensor, bbox_id:int, bbox:CustomBBox):
             # before the final forward, we can set the control tensor
             def forward_func(x, *args, **kwargs):
-<<<<<<< HEAD
                 self.set_controlnet_tensors(bbox_id, 2*x.shape[0])
                 return self.sampler_forward(x, *args, **kwargs)
             return self.ddim_custom_forward(x, cond_in, cond, uncond, bbox, ts, forward_func, *args, **kwargs)
 
-        return self.sample_one_step(x_in, repeat_func, custom_func)
-
-    def sample_one_step(self, x_in:Tensor, repeat_func:Callable, custom_func:Callable):
+        return self.sample_one_step(x_in, org_func, repeat_func, custom_func)
+
+    def sample_one_step(self, x_in:Tensor, org_func: Callable, repeat_func:Callable, custom_func:Callable):
         '''
         this method splits the whole latent and process in tiles
             - x_in: current whole U-Net latent
@@ -164,16 +152,6 @@
             - denoise_custom_func: one step denoiser for custom tile
         '''
 
-=======
-                self.set_control_tensor(bbox_id, 2*x.shape[0])
-                return self.sampler_func(x, *args, **kwargs)
-            return self.ddim_custom_forward(x, cond_in, cond, uncond, bbox, ts, 
-                                            forward_func, *args, **kwargs)
-        
-        return self.compute_x_tile(x_in, org_func, repeat_func, custom_func)
-
-    def compute_x_tile(self, x_in, org_func, func, custom_func):
->>>>>>> 27d3c032
         N, C, H, W = x_in.shape
         if H != self.h or W != self.w:
             return org_func(x_in)
@@ -200,24 +178,13 @@
                 if self.is_kdiff:
                     x_tile_out = repeat_func(x_tile, bboxes)
                     for i, bbox in enumerate(bboxes):
-<<<<<<< HEAD
                         self.x_buffer[bbox.slicer] += x_tile_out[i*N:(i+1)*N, :, :, :]
-=======
-                        self.x_buffer[bbox.slice] += x_tile_out[i*N:(i+1)*N, :, :, :]
-                    del x_tile_out
->>>>>>> 27d3c032
                 else:
                     x_tile_out, x_tile_pred = repeat_func(x_tile, bboxes)
                     for i, bbox in enumerate(bboxes):
-<<<<<<< HEAD
                         self.x_buffer     [bbox.slicer] += x_tile_out [i*N:(i+1)*N, :, :, :]
                         self.x_pred_buffer[bbox.slicer] += x_tile_pred[i*N:(i+1)*N, :, :, :]
 
-=======
-                        self.x_buffer     [bbox.slice] += x_tile_out[i*N:(i+1)*N, :, :, :]
-                        self.x_pred_buffer[bbox.slice] += x_tile_pred[i*N:(i+1)*N, :, :, :]
-                    del x_tile_out, x_tile_pred
->>>>>>> 27d3c032
                 # update progress bar
                 self.update_pbar()
 
@@ -245,20 +212,11 @@
                     elif bbox.blend_mode == BlendMode.FOREGROUND:
                         if x_feather_buffer is None:
                             x_feather_buffer = torch.zeros_like(self.x_buffer)
-<<<<<<< HEAD
                             x_feather_mask   = torch.zeros_like(self.x_buffer)
                             x_feather_count  = torch.zeros_like(self.x_buffer)
                         x_feather_buffer[bbox.slicer] += x_tile_out
                         x_feather_mask  [bbox.slicer] += bbox.feather_mask
                         x_feather_count [bbox.slicer] += 1
-=======
-                            x_feather_mask = torch.zeros_like(self.x_buffer)
-                            x_feather_count = torch.zeros_like(self.x_buffer)
-                        x_feather_buffer[bbox.slice] += x_tile_out
-                        x_feather_mask[bbox.slice] += bbox.feather_mask
-                        x_feather_count[bbox.slice] += 1
-                    del x_tile_out
->>>>>>> 27d3c032
                 else:
                     x_tile_out, x_tile_pred = custom_func(x_tile, bbox.cond, bbox.uncond, index, bbox)
 
@@ -271,16 +229,11 @@
                             x_feather_mask        = torch.zeros_like(self.x_buffer)
                             x_feather_count       = torch.zeros_like(self.x_buffer)
                             x_feather_pred_buffer = torch.zeros_like(self.x_pred_buffer)
-<<<<<<< HEAD
                         x_feather_buffer     [bbox.slicer] += x_tile_out
                         x_feather_mask       [bbox.slicer] += bbox.feather_mask
                         x_feather_count      [bbox.slicer] += 1
                         x_feather_pred_buffer[bbox.slicer] += x_tile_pred
 
-=======
-                        x_feather_pred_buffer[bbox.slice] += x_tile_pred
-                    del x_tile_out, x_tile_pred
->>>>>>> 27d3c032
                 if not self.p.disable_extra_networks:
                     with devices.autocast():
                         extra_networks.deactivate(self.p, bbox.extra_network_data)
@@ -302,13 +255,6 @@
             x_out = torch.where(x_feather_count > 0, x_out * (1 - x_feather_mask) + x_feather_buffer * x_feather_mask, x_out)
             if self.is_ddim:
                 x_feather_pred_buffer = torch.where(x_feather_count > 1, x_feather_pred_buffer / x_feather_count, x_feather_pred_buffer)
-<<<<<<< HEAD
                 x_pred_out            = torch.where(x_feather_count > 0, x_pred_out * (1 - x_feather_mask) + x_feather_pred_buffer * x_feather_mask, x_pred_out)
-=======
-                x_pred_out = torch.where(x_feather_count > 0, x_pred_out * (1 - x_feather_mask) + 
-                                    x_feather_mask * x_feather_pred_buffer, x_pred_out)
-                del x_feather_pred_buffer
-            del x_feather_buffer, x_feather_mask, x_feather_count
->>>>>>> 27d3c032
-        
+
         return x_out if self.is_kdiff else (x_out, x_pred_out)